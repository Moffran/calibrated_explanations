--- conflicted
+++ resolved
@@ -26,12 +26,8 @@
       - name: Install dependencies
         run: |
           python -m pip install --upgrade pip
-<<<<<<< HEAD
           python -c "import pathlib, subprocess, sys; req = pathlib.Path('requirements.txt'); subprocess.run([sys.executable, '-m', 'pip', 'install', '-r', str(req)], check=True) if req.exists() else None"
-=======
           python -m pip install pytest pytest-cov
-          if [ -f requirements.txt ]; then pip install -r requirements.txt; fi
->>>>>>> 0eee5265
 
       - name: Run deprecation-sensitive tests
         env:
