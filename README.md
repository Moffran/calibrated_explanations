--- conflicted
+++ resolved
@@ -232,10 +232,7 @@
 
 The CLI surfaces dependency hints (interval/plot fallbacks) and trust state so
 operators can validate configuration before running large jobs.
-<<<<<<< HEAD
-
-=======
->>>>>>> d6aa7b83
+
 ```python
    calib_y_hat_cls, (low, high) = classifier.predict(X_test_cls, uq_interval=True)
    calib_y_hat_reg, low_high = regressor.predict(X_test_reg, uq_interval=True) # default low_high_percentiles=(5, 95)
